--- conflicted
+++ resolved
@@ -47,12 +47,8 @@
 ndarray-linalg = { version = "0.14", features = ["netlib"] }
 finitediff = { version = "0.1.4" }
 argmin_testfunctions = "0.1.1"
-<<<<<<< HEAD
-rand_xoshiro = { version = "0.6.0", features = ["serde1"] }
+rand_xoshiro = { version = "0.6.0" }
 rayon = "1.5.1"
-=======
-rand_xoshiro = { version = "0.6.0" }
->>>>>>> b9b1ab56
 
 [features]
 default = ["slog-logger", "serde1"]
