[package]
name = "argmin"
version = "0.1.8"
authors = ["Stefan Kroboth <stefan.kroboth@gmail.com>"]
edition = "2018"
license = "MIT OR Apache-2.0"
description = "A pure Rust toolbox/framework for numerical optimization"
documentation = "https://docs.rs/argmin/0.1.8/argmin/"
homepage = "https://github.com/argmin-rs/argmin"
repository = "https://github.com/argmin-rs/argmin"
readme = "README.md"
keywords = ["optimization", "math", "science", "HPC"]
categories = ["science"]
#license-file = "LICENSE-APACHE"
exclude = [
	".travis.yml",
	"push_docs",
]

[dependencies]
<<<<<<< HEAD
argmin_core = { path = "../argmin-core"}
argmin_codegen = { path = "../argmin-codegen"}
argmin_testfunctions = { path = "../argmin-testfunctions" }
#argmin_core = { git = "https://github.com/argmin-rs/argmin-core.git", branch = "master"}
#argmin_codegen = { git = "https://github.com/argmin-rs/argmin-codegen.git", branch = "master"}
#argmin_testfunctions = { git = "https://github.com/argmin-rs/argmin-testfunctions.git", branch = "master"}
=======
# argmin_core = { path = "../argmin-core"}
# argmin_testfunctions = { path = "../argmin-testfunctions" }
argmin_core = { git = "https://github.com/argmin-rs/argmin-core.git", branch = "master"}
argmin_testfunctions = { git = "https://github.com/argmin-rs/argmin-testfunctions.git", branch = "master"}
>>>>>>> 6c0b3c7e
# argmin_core = "0.1.8"
# argmin_testfunctions = "0.1.1"
rand = { version = "0.6.1", features = ["serde1"] }
rand_xorshift = { version = "0.1.1", features = ["serde1"] }
serde = { version = "1.0", features = ["derive", "rc"] }
# argmin_codegen = "0.1.8"
# argmin_codegen = { path = "../argmin-codegen"}
# argmin_codegen = { git = "https://github.com/argmin-rs/argmin-codegen.git", branch = "master"}

[dev-dependencies]
ndarray = { version = "0.12.1", features = ["serde-1"] }
ndarray-linalg = { version = "0.10.0", features = ["openblas"] }
gnuplot = "0.0.27"
paste = "0.1.4"


[features]
default = []
ctrlc = ["argmin_core/ctrlc"]
ndarrayl = ["argmin_core/ndarrayl"]

[badges]
travis-ci = { repository = "argmin-rs/argmin", branch = "master" }<|MERGE_RESOLUTION|>--- conflicted
+++ resolved
@@ -18,19 +18,11 @@
 ]
 
 [dependencies]
-<<<<<<< HEAD
 argmin_core = { path = "../argmin-core"}
 argmin_codegen = { path = "../argmin-codegen"}
 argmin_testfunctions = { path = "../argmin-testfunctions" }
 #argmin_core = { git = "https://github.com/argmin-rs/argmin-core.git", branch = "master"}
-#argmin_codegen = { git = "https://github.com/argmin-rs/argmin-codegen.git", branch = "master"}
 #argmin_testfunctions = { git = "https://github.com/argmin-rs/argmin-testfunctions.git", branch = "master"}
-=======
-# argmin_core = { path = "../argmin-core"}
-# argmin_testfunctions = { path = "../argmin-testfunctions" }
-argmin_core = { git = "https://github.com/argmin-rs/argmin-core.git", branch = "master"}
-argmin_testfunctions = { git = "https://github.com/argmin-rs/argmin-testfunctions.git", branch = "master"}
->>>>>>> 6c0b3c7e
 # argmin_core = "0.1.8"
 # argmin_testfunctions = "0.1.1"
 rand = { version = "0.6.1", features = ["serde1"] }
