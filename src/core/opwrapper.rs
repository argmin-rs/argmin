--- conflicted
+++ resolved
@@ -145,60 +145,4 @@
     pub fn get_op(self) -> O {
         self.op.unwrap()
     }
-<<<<<<< HEAD
-}
-
-/// The OpWrapper<O> should behave just like any other `ArgminOp`
-impl<O: ArgminOp> ArgminOp for OpWrapper<O> {
-    type Param = O::Param;
-    type Output = O::Output;
-    type Hessian = O::Hessian;
-    type Jacobian = O::Jacobian;
-    type Float = O::Float;
-
-    fn apply(&self, param: &Self::Param) -> Result<Self::Output, Error> {
-        self.op.as_ref().unwrap().apply(param)
-    }
-
-    fn gradient(&self, param: &Self::Param) -> Result<Self::Param, Error> {
-        self.op.as_ref().unwrap().gradient(param)
-    }
-
-    fn hessian(&self, param: &Self::Param) -> Result<Self::Hessian, Error> {
-        self.op.as_ref().unwrap().hessian(param)
-    }
-
-    fn jacobian(&self, param: &Self::Param) -> Result<Self::Jacobian, Error> {
-        self.op.as_ref().unwrap().jacobian(param)
-    }
-
-    fn modify(&self, param: &Self::Param, extent: Self::Float) -> Result<Self::Param, Error> {
-        self.op.as_ref().unwrap().modify(param, extent)
-    }
-
-    fn bulk_apply(&self, params: &[&Self::Param]) -> Result<Vec<Self::Output>, Error> {
-        self.op.as_ref().unwrap().bulk_apply(params)
-    }
-
-    fn bulk_gradient(&self, params: &[&Self::Param]) -> Result<Vec<Self::Param>, Error> {
-        self.op.as_ref().unwrap().bulk_gradient(params)
-    }
-
-    fn bulk_hessian(&self, params: &[&Self::Param]) -> Result<Vec<Self::Hessian>, Error> {
-        self.op.as_ref().unwrap().bulk_hessian(params)
-    }
-
-    fn bulk_jacobian(&self, params: &[&Self::Param]) -> Result<Vec<Self::Jacobian>, Error> {
-        self.op.as_ref().unwrap().bulk_jacobian(params)
-    }
-
-    fn bulk_modify(
-        &self,
-        params: &[&Self::Param],
-        extents: &[Self::Float],
-    ) -> Result<Vec<Self::Param>, Error> {
-        self.op.as_ref().unwrap().bulk_modify(params, extents)
-    }
-=======
->>>>>>> 56422124
 }